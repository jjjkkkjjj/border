[package]
name = "border"
version = "0.0.0"
authors = ["Taku Yoshioka <taku.yoshioka.4096@gmail.com>"]
edition = "2018"

description = "Reinforcement learning library"
repository = "https://github.com/taku-y/border"
keywords = ["reinforcement learning"]
categories = ["science"]
license = "MIT OR Apache-2.0"
readme = "README.md"
autoexamples = false

[dependencies]
ndarray = { version = "0.14", features = ["serde"] }
tch = "0.3.0"
numpy = "0.13"
pyo3 = "0.13"
fastrand = "1.4.0"
log = "0.4"
env_logger = "0.8.2"
rayon = "1.1"
num-traits = "0.2.14"
chrono = "0.4"
tensorboard-rs = "0.2.4"
thiserror = "1.0"

<<<<<<< HEAD
=======
# [features]
# python = ["pyo3"]

[[example]]
name = "random_cartpole"

[[example]]
name = "dqn_cartpole"

[[example]]
name = "sac_pendulum"

# [[example]]
# name = "ddpg_pendulum"

>>>>>>> 8c429f18
[dev-dependencies]
clap = "2.33.3"
csv = "1.1.5"
serde = { version = "1.0.117", features = ["derive"] }
anyhow = "1.0.38"<|MERGE_RESOLUTION|>--- conflicted
+++ resolved
@@ -26,11 +26,6 @@
 tensorboard-rs = "0.2.4"
 thiserror = "1.0"
 
-<<<<<<< HEAD
-=======
-# [features]
-# python = ["pyo3"]
-
 [[example]]
 name = "random_cartpole"
 
@@ -43,7 +38,6 @@
 # [[example]]
 # name = "ddpg_pendulum"
 
->>>>>>> 8c429f18
 [dev-dependencies]
 clap = "2.33.3"
 csv = "1.1.5"
